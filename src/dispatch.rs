//! # Dispatch module
//!
//! This module is used for calling dispatchers and changing keywords
//!
//! ## Usage
//!
//! ```rust
//! use hyprland::shared::HResult;
//! use hyprland::dispatch::{Dispatch, DispatchType};
//! fn main() -> HResult<()> {
//!    Dispatch::call(DispatchType::Exec("kitty"))?;
//!
//!    Ok(())
//! }
//! ````

use crate::shared::*;
use std::string::ToString;
use strum_macros::Display;

/// This enum is for identifying a window
#[derive(Debug, Clone)]
pub enum WindowIdentifier<'a> {
    /// The address of a window
    Address(Address),
    /// A Regular Expression to match the window class (handled by Hyprland)
    ClassRegularExpression(&'a str),
    /// The window title
    Title(&'a str),
    /// The window's process Id
    ProcessId(u32),
}

impl std::fmt::Display for WindowIdentifier<'_> {
    fn fmt(&self, f: &mut std::fmt::Formatter<'_>) -> std::fmt::Result {
        let out = match self {
            WindowIdentifier::Address(addr) => format!("address:{addr}"),
            WindowIdentifier::ProcessId(id) => format!("pid:{id}"),
            WindowIdentifier::ClassRegularExpression(regex) => regex.to_string(),
            WindowIdentifier::Title(title) => format!("title:{title}"),
        };
        write!(f, "{out}")
    }
}

/// This enum holds the fullscreen types
#[derive(Debug, Clone, Display)]
pub enum FullscreenType {
    /// Fills the whole screen
    #[strum(serialize = "0")]
    Real,
    /// Maximizes the window
    #[strum(serialize = "1")]
    Maximize,
    /// Passes no param
    #[strum(serialize = "")]
    NoParam,
}

/// This enum holds directions, typically used for moving
#[derive(Debug, Clone, Display)]
#[allow(missing_docs)]
pub enum Direction {
    #[strum(serialize = "u")]
    Up,
    #[strum(serialize = "d")]
    Down,
    #[strum(serialize = "r")]
    Right,
    #[strum(serialize = "l")]
    Left,
}

/// This enum is used for resizing and moving windows precisely
#[derive(Debug, Clone)]
pub enum Position {
    /// A delta
    Delta(i16, i16),
    /// The exact size
    Exact(i16, i16),
}

impl std::fmt::Display for Position {
    fn fmt(&self, f: &mut std::fmt::Formatter<'_>) -> std::fmt::Result {
        let out = match self {
            Position::Delta(x, y) => format!("{x},{y}"),
            Position::Exact(w, h) => format!("exact {w} {h}"),
        };
        write!(f, "{out}")
    }
}

/// This enum holds a direction for cycling
#[allow(missing_docs)]
#[derive(Debug, Clone, Display)]
pub enum CycleDirection {
    #[strum(serialize = "")]
    Next,
    #[strum(serialize = "prev")]
    Previous,
}

/// This enum is used for identifying monitors
#[derive(Debug, Clone)]
pub enum MonitorIdentifier<'a> {
    /// The monitor that is to the specified direction of the active one
    Direction(Direction),
    /// The monitor id
    Id(u8),
    /// The monitor name
    Name(&'a str),
    /// The current monitor
    Current,
    /// The workspace relative to the current workspace
    Relative(i32),
}

impl std::fmt::Display for MonitorIdentifier<'_> {
    fn fmt(&self, f: &mut std::fmt::Formatter<'_>) -> std::fmt::Result {
        let out = match self {
            MonitorIdentifier::Direction(dir) => dir.to_string(),
            MonitorIdentifier::Id(id) => id.to_string(),
            MonitorIdentifier::Name(name) => name.to_string(),
            MonitorIdentifier::Current => "current".to_string(),
            MonitorIdentifier::Relative(int) => format_relative(*int, ""),
        };
        write!(f, "{out}")
    }
}

/// This enum holds corners
#[allow(missing_docs)]
#[derive(Debug, Clone)]
pub enum Corner {
    TopRight = 0,
    TopLeft = 1,
    BottomRight = 2,
    BottomLeft = 3,
}

/// This enum holds options that are applied to the current workspace
#[derive(Debug, Clone, Display)]
pub enum WorkspaceOptions {
    /// Makes all windows pseudo tiled
    #[strum(serialize = "allfloat")]
    AllPseudo,
    /// Makes all windows float
    #[strum(serialize = "allpseudo")]
    AllFloat,
}

/// This enum is for identifying workspaces that also includes the special workspace
#[derive(Debug, Clone)]
pub enum WorkspaceIdentifierWithSpecial<'a> {
    /// The workspace Id
    Id(WorkspaceId),
    /// The workspace relative to the current workspace
    Relative(i32),
    /// The workspace on the monitor relative to the current monitor
    RelativeMonitor(i32),
    /// The open workspace relative to the current workspace
    RelativeOpen(i32),
    /// The previous Workspace
    Previous,
    /// The first available empty workspace
    Empty,
    /// The name of the workspace
    Name(&'a str),
    /// The special workspace
    Special(Option<&'a str>),
}

impl std::fmt::Display for WorkspaceIdentifierWithSpecial<'_> {
    fn fmt(&self, f: &mut std::fmt::Formatter<'_>) -> std::fmt::Result {
        use WorkspaceIdentifierWithSpecial::*;
        let out = match self {
            Id(id) => format!("{id}"),
            Name(name) => format!("name:{name}"),
            Relative(int) => format_relative(*int, ""),
            RelativeMonitor(int) => format_relative(*int, "m"),
            RelativeOpen(int) => format_relative(*int, "e"),
            Previous => "previous".to_string(),
            Empty => "empty".to_string(),
            Special(opt) => match opt {
                Some(name) => format!("special:{name}"),
                None => "special".to_string(),
            },
        };

        write!(f, "{out}")
    }
}

/// This enum is for identifying workspaces
#[derive(Debug, Clone)]
pub enum WorkspaceIdentifier<'a> {
    /// The workspace Id
    Id(WorkspaceId),
    /// The workspace relative to the current workspace
    Relative(i32),
    /// The workspace on the monitor relative to the current monitor
    RelativeMonitor(i32),
    /// The open workspace relative to the current workspace
    RelativeOpen(i32),
    /// The previous Workspace
    Previous,
    /// The first available empty workspace
    Empty,
    /// The name of the workspace
    Name(&'a str),
}

impl std::fmt::Display for WorkspaceIdentifier<'_> {
    fn fmt(&self, f: &mut std::fmt::Formatter<'_>) -> std::fmt::Result {
        use WorkspaceIdentifier::*;
        let out = match self {
            Id(id) => format!("{id}"),
            Name(name) => format!("name:{name}"),
            Relative(int) => format_relative(*int, ""),
            RelativeMonitor(int) => format_relative(*int, "m"),
            RelativeOpen(int) => format_relative(*int, "e"),
            Previous => "previous".to_string(),
            Empty => "empty".to_string(),
        };

        write!(f, "{out}")
    }
}

/// This enum is the params to MoveWindow dispatcher
#[derive(Debug, Clone)]
pub enum WindowMove<'a> {
    /// Moves the window to a specified monitor
    Monitor(MonitorIdentifier<'a>),
    /// Moves the window in a specified direction
    Direction(Direction),
}

/// This enum holds every dispatcher
#[derive(Debug, Clone)]
pub enum DispatchType<'a> {
    /// This dispatcher changes the current cursor
    SetCursor(
        /// The cursor theme
        &'a str,
        /// The size
        u16,
    ),
    /// This dispatcher executes a program
    Exec(&'a str),
    /// This dispatcher passes a keybind to a window when called in a
    /// keybind, its used for global keybinds. And should **ONLY** be used with keybinds
    Pass(WindowIdentifier<'a>),
    /// This dispatcher kills the active window/client
    KillActiveWindow,
    /// This dispatcher closes the specified window
    CloseWindow(WindowIdentifier<'a>),
    /// This dispatcher changes the current workspace
    Workspace(WorkspaceIdentifierWithSpecial<'a>),
    /// This dispatcher moves a window (focused if not specified) to a workspace
    MoveToWorkspace(WorkspaceIdentifier<'a>, Option<WindowIdentifier<'a>>),
    /// This dispatcher moves a window (focused if not specified) to a workspace, without switching to that
    /// workspace
    MoveToWorkspaceSilent(WorkspaceIdentifier<'a>, Option<WindowIdentifier<'a>>),
    /// This dispatcher moves the focused window to a specified workspace, and
    /// changes the active workspace aswell
    MoveFocusedWindowToWorkspace(WorkspaceIdentifier<'a>),
    /// This dispatcher moves the focused window to a specified workspace, and
    /// does not change workspaces
    MoveFocusedWindowToWorkspaceSilent(WorkspaceIdentifier<'a>),
    /// This dispatcher floats a window (current if not specified)
    ToggleFloating(Option<WindowIdentifier<'a>>),
    /// This dispatcher toggles the current window fullscreen state
    ToggleFullscreen(FullscreenType),
    /// This dispatcher toggles the focused window’s internal
    /// fullscreen state without altering the geometry
    ToggleFakeFullscreen,
    /// This dispatcher sets the DPMS status for all monitors
    ToggleDPMS(bool, Option<&'a str>),
    /// This dispatcher toggles pseudo tiling for the current window
    TogglePseudo,
    /// This dispatcher pins the active window to all workspaces
    TogglePin,
    /// This dispatcher moves the window focus in a specified direction
    MoveFocus(Direction),
    /// This dispatcher moves the current window to a monitor or in a specified direction
    MoveWindow(WindowMove<'a>),
    /// This dispatcher centers the active window
    CenterWindow,
    /// This dispatcher resizes the active window using a [`Position`][Position] enum
    ResizeActive(Position),
    /// This dispatcher moves the active window using a [`Position`][Position] enum
    MoveActive(Position),
    /// This dispatcher resizes the specified window using a [`Position`][Position] enum
    ResizeWindowPixel(Position, WindowIdentifier<'a>),
    /// This dispatcher moves the specified window using a [`Position`][Position] enum
    MoveWindowPixel(Position, WindowIdentifier<'a>),
    /// This dispatcher cycles windows using a specified direction
    CycleWindow(CycleDirection),
    /// This dispatcher swaps windows using a specified direction
    SwapWindow(CycleDirection),
    /// This dispatcher focuses a specified window
    FocusWindow(WindowIdentifier<'a>),
    /// This dispatcher focuses a specified monitor
    FocusMonitor(MonitorIdentifier<'a>),
    /// This dispatcher changed the split ratio
    ChangeSplitRatio(f32),
    /// This dispatcher toggle opacity for the current window/client
    ToggleOpaque,
    /// This dispatcher moves the cursor to a specified corner of a window
    MoveCursorToCorner(Corner),
    /// This dispatcher applied a option to all windows in a workspace
    WorkspaceOption(WorkspaceOptions),
    /// This dispatcher renames a workspace
    RenameWorkspace(WorkspaceId, Option<&'a str>),
    /// This exits Hyprland **(DANGEROUS)**
    Exit,
    /// This dispatcher forces the renderer to reload
    ForceRendererReload,
    /// This dispatcher moves the current workspace to a specified monitor
    MoveCurrentWorkspaceToMonitor(MonitorIdentifier<'a>),
    /// This dispatcher moves a specified workspace to a specified monitor
    MoveWorkspaceToMonitor(WorkspaceIdentifier<'a>, MonitorIdentifier<'a>),
    /// This dispatcher swaps the active workspaces of two monitors
    SwapActiveWorkspaces(MonitorIdentifier<'a>, MonitorIdentifier<'a>),
    /// This dispatcher brings the active window to the top of the stack
    BringActiveToTop,
    /// This toggles the special workspace (AKA scratchpad)
    ToggleSpecialWorkspace,
<<<<<<< HEAD
=======
    /// This dispatcher renames a workspace
    RenameWorkspace(WorkspaceId, Option<&'a str>),
    /// This dispatcher jump to urgent or the last window
    FocusUrgentOrLast,
>>>>>>> 6227c65f
}

fn format_relative<T: Ord + std::fmt::Display + num_traits::Signed>(
    int: T,
    extra: &'_ str,
) -> String {
    if int.is_positive() {
        format!("{extra}+{int}")
    } else if int.is_negative() {
        format!("{extra}-{int}", int = int.abs())
    } else {
        "+0".to_string()
    }
}

pub(crate) fn gen_dispatch_str(cmd: DispatchType, dispatch: bool) -> HResult<String> {
    use DispatchType::*;
    let sep = if dispatch { " " } else { "," };
    let string_to_pass = match &cmd {
        Exec(sh) => format!("exec{sep}{sh}"),
        Pass(win) => format!("pass{sep}{win}"),
        KillActiveWindow => "killactive".to_string(),
        CloseWindow(win) => {
            format!("closewindow{sep}{win}")
        }
        Workspace(work) => format!("workspace{sep}{work}"),
        MoveToWorkspace(work, Some(win)) => format!("movetoworkspace {work} {win}"),
        MoveToWorkspace(work, None) => format!("movetoworkspace {work}"),
        MoveToWorkspaceSilent(work, Some(win)) => format!("movetoworkspacesilent {work} {win}"),
        MoveToWorkspaceSilent(work, None) => format!("movetoworkspacesilent {work}"),
        MoveFocusedWindowToWorkspace(work) => {
            format!("workspace{sep}{work}",)
        }
        MoveFocusedWindowToWorkspaceSilent(work) => {
            format!("workspace{sep}{work}",)
        }
        ToggleFloating(Some(v)) => format!("togglefloating{sep}{v}"),
        ToggleFloating(None) => "togglefloating".to_string(),
        ToggleFullscreen(ftype) => format!("fullscreen{sep}{ftype}"),
        ToggleFakeFullscreen => "fakefullscreen".to_string(),
        ToggleDPMS(stat, mon) => {
            format!(
                "dpms{sep}{} {}",
                if *stat { "on" } else { "off" },
                mon.unwrap_or_default()
            )
        }
        TogglePseudo => "pseudo".to_string(),
        TogglePin => "pin".to_string(),
        MoveFocus(dir) => format!("movefocus{sep}{dir}",),
        MoveWindow(ident) => format!(
            "movewindow{sep}{}",
            match ident {
                WindowMove::Direction(dir) => dir.to_string(),
                WindowMove::Monitor(mon) => format!("mon:{mon}"),
            }
        ),
        CenterWindow => "centerwindow".to_string(),
        ResizeActive(pos) => {
            format!("resizeactive{sep}{pos}")
        }
        MoveActive(pos) => format!("moveactive {pos}"),
        ResizeWindowPixel(pos, win) => {
            format!("resizeactive{sep}{pos} {win}")
        }
        MoveWindowPixel(pos, win) => {
            format!("moveactive{sep}{pos} {win}")
        }
        CycleWindow(dir) => format!("cyclenext{sep}{dir}"),
        SwapWindow(dir) => format!("swapnext{sep}{dir}"),
        FocusWindow(win) => format!("focuswindow{sep}{win}"),
        FocusMonitor(mon) => format!("focusmonitor{sep}{mon}"),
        ChangeSplitRatio(ratio) => format!("splitratio {ratio}"),
        ToggleOpaque => "toggleopaque".to_string(),
        MoveCursorToCorner(corner) => format!("movecursortocorner{sep}{}", corner.clone() as u8),

        WorkspaceOption(opt) => format!("workspaceopt{sep}{opt}"),
        Exit => "exit".to_string(),
        ForceRendererReload => "forcerendererreload".to_string(),
        MoveCurrentWorkspaceToMonitor(mon) => {
            format!("movecurrentworkspacetomonitor{sep}{mon}")
        }
        MoveWorkspaceToMonitor(work, mon) => {
            format!("movecurrentworkspacetomonitor{sep}{work} {mon}",)
        }
        ToggleSpecialWorkspace => "togglespecialworkspace".to_string(),
        RenameWorkspace(id, name) => {
            format!(
                "renameworkspace{sep}{id} {}",
                name.unwrap_or(&id.to_string())
            )
        }
        SwapActiveWorkspaces(mon, mon2) => format!("swapactiveworkspaces{sep}{mon} {mon2}",),
        BringActiveToTop => "bringactivetotop".to_string(),
        SetCursor(theme, size) => {
            format!("{theme} {}", *size)
        }
        FocusUrgentOrLast => "focusurgentorlast".to_string(),
    };
    if let SetCursor(_, _) = cmd {
        Ok(format!("setcursor {string_to_pass}"))
    } else if dispatch {
        Ok(format!("dispatch {string_to_pass}"))
    } else {
        Ok(string_to_pass)
    }
}

/// The struct that provides all dispatching methods
pub struct Dispatch;

impl Dispatch {
    /// This function calls a specified dispatcher (blocking)
    ///
    /// ```rust
    /// # use hyprland::shared::HResult;
    /// # fn main() -> HResult<()> {
    /// use hyprland::dispatch::{DispatchType,Dispatch};
    /// // This is an example of just one dispatcher, there are many more!
    /// Dispatch::call(DispatchType::Exec("kitty"))
    /// # }
    /// ```
    pub fn call(dispatch_type: DispatchType) -> HResult<()> {
        let socket_path = get_socket_path(SocketType::Command);
        let output = write_to_socket_sync(
            socket_path,
            gen_dispatch_str(dispatch_type, true)?.as_bytes(),
        );

        match output {
            Ok(msg) => match msg.as_str() {
                "ok" => Ok(()),
                msg => Err(HyprError::NotOkDispatch(msg.to_string())),
            },
            Err(error) => Err(error),
        }
    }

    /// This function calls a specified dispatcher (async)
    ///
    /// ```rust
    /// # use hyprland::shared::HResult;
    /// # async fn function() -> HResult<()> {
    /// use hyprland::dispatch::{DispatchType,Dispatch};
    /// // This is an example of just one dispatcher, there are many more!
    /// Dispatch::call_async(DispatchType::Exec("kitty")).await?;
    /// # Ok(())
    /// # }
    /// ```
    pub async fn call_async(dispatch_type: DispatchType<'_>) -> HResult<()> {
        let socket_path = get_socket_path(SocketType::Command);
        let output = write_to_socket(
            socket_path,
            gen_dispatch_str(dispatch_type, true)?.as_bytes(),
        )
        .await;

        match output {
            Ok(msg) => match msg.as_str() {
                "ok" => Ok(()),
                msg => Err(HyprError::NotOkDispatch(msg.to_string())),
            },
            Err(error) => Err(error),
        }
    }
}

/// Macro abstraction over [Dispatch::call]
#[macro_export]
macro_rules! dispatch {
    ($dis:ident, $( $arg:expr ), *) => {
        Dispatch::call(DispatchType::$dis($($arg), *))
    };
    (async; $dis:ident, $( $arg:expr ), *) => {
        Dispatch::call_async(DispatchType::$dis($($arg), *))
    };
}<|MERGE_RESOLUTION|>--- conflicted
+++ resolved
@@ -327,13 +327,8 @@
     BringActiveToTop,
     /// This toggles the special workspace (AKA scratchpad)
     ToggleSpecialWorkspace,
-<<<<<<< HEAD
-=======
-    /// This dispatcher renames a workspace
-    RenameWorkspace(WorkspaceId, Option<&'a str>),
     /// This dispatcher jump to urgent or the last window
     FocusUrgentOrLast,
->>>>>>> 6227c65f
 }
 
 fn format_relative<T: Ord + std::fmt::Display + num_traits::Signed>(
